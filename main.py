from mpi4py import MPI

import numpy as np
import pandas as pd
import networkx as nx
import sys
import pathlib
import logging

import sklearn as sl
from sklearn.model_selection import train_test_split
from sklearn.preprocessing import StandardScaler, MinMaxScaler, QuantileTransformer
from sklearn.svm import SVC
from sklearn.metrics import confusion_matrix, accuracy_score, precision_score, recall_score, roc_auc_score, average_precision_score
from kernel_state_ansatz import KernelStateAnsatz, build_kernel_matrix
import scipy.linalg as la

mpi_comm = MPI.COMM_WORLD
rank = mpi_comm.Get_rank()
root = 0

##############
# Parameters #
##############

# Set up cuQuantum logger
logging.basicConfig(level=30)  # 30=quiet, 20=info, 10=debug

def entanglement_graph(graph_type, nq, nn=None, ep=None, seed=None):
    """
    function to produce the edgelist/entanglement map for a circuit ansatz
    graph type (str): Either a random graph or a linear entanglement map
    nq (int): Number of qubits/features
    nn (int): number of nearest neighbors for linear entanglement map
    ep (float): Edge probability for random graph
    seed (int): Seed for the random graph
    """
    map = []

    if nn == None:
        nn = 1
    if ep == None:
        ep = 0.5

    if graph_type == 'random':
        graph = nx.gnp_random_graph(nq, ep, seed=seed)
        random_map = nx.edges(graph)
        # Sort the entangling gates (given by the pairs in the `map`) so
        # that they form batches of gates that can be applied in parallel. This is
        # possible because all of the two-qubit gates in each layer commute with
        # each other.
        map = []
        remaining_pairs = {(min(p), max(p)) for p in random_map}
        while remaining_pairs:
            batch = []
            q_used = set()

            for (q0, q1) in remaining_pairs:
                if q0 not in q_used and q1 not in q_used:
                    batch.append((q0, q1))
                    q_used.add(q0)
                    q_used.add(q1)

            for p in batch:
                remaining_pairs.remove(p)
                map.append(p)

    elif graph_type == 'linear':
        for d in range(1, nn+1):  # For all distances from 1 to nn
            busy = set()  # Collect the right qubits of pairs on the first layer for this distance
            # Apply each gate between qubit i and its i+d (if it fits). Do so in two layers.
            for i in range(nq):
                if i not in busy and i+d < nq:  # All of these gates can be applied in one layer
                    map.append((i, i+d))
                    busy.add(i+d)
            # Apply the other half of the gates on distance d; those whose left qubit is in `busy`
            for i in busy:
                if i+d < nq:
                    map.append((i, i+d))
    else:
        raise RuntimeError("You have not specified a valid entanglement map")

    return map

def draw_sample(df, ndmin, ndmaj, test_frac=0.2, seed=123):
    """
    Function to sample from data and then divide into train/test sets
    df: Pandas dataframe
    ndmin (int): data size for minority class
    ndmaj (int): data size for majority class
    test_frac: fraction to divide data into train and test
    seed: random seed for sampling
    """
    data_reduced = pd.concat([df[df['Class']==0].sample(ndmin ,random_state=(seed*20+2)), df[df['Class']==1].sample(ndmaj,  random_state=(seed*46+9))], axis=0)
    train_df, test_df = train_test_split(data_reduced,  stratify=data_reduced['Class'], test_size=test_frac ,random_state=seed*26+19)
    train_labels = train_df.pop('Class')
    test_labels = test_df.pop('Class')

    return np.array(train_df), np.array(train_labels,dtype='int'), np.array(test_df), np.array(test_labels,dtype='int')

# Simulation parameters.
value_of_zero = 1e-16
n_tiles = None  # Use default choice

# QML model parameters
num_features = int(sys.argv[1])
reps = int(sys.argv[2])
gamma = float(sys.argv[3])
edge_probability = float(sys.argv[4])
nearest_neighbors = int(sys.argv[5])
map_strategy = str(sys.argv[6])
entanglement_map = entanglement_graph(map_strategy,num_features,nn=nearest_neighbors, ep=edge_probability,seed=1235)

n_illicit = int(sys.argv[7])
n_licit = int(sys.argv[8])

data_seed = int(sys.argv[9])

data_file = str(sys.argv[10])

if rank == root:
    print("\nUsing the following parameters:")
    print("")
    print(f"\tnum_features: {num_features}")
    print(f"\treps: {reps}")
    print(f"\tgamma: {gamma}")
    print(f"\tentanglement_map: {entanglement_map}")
    print("")
<<<<<<< HEAD
    print(f"\tn_illicit_train: {n_illicit}")
    print(f"\tn_licit_train: {n_licit}")
=======
    print(f"\tn_illicit: {n_illicit}")
    print(f"\tn_licit: {n_licit}")
>>>>>>> 9afb773b
    print("")
    sys.stdout.flush()

#########################
# Load data and prepare #
#########################

# TODO: Should this be done only by process 0 and then broadcasted?
#  Not for now, this is not a bottleneck.
data = pd.read_csv('datasets/'+ data_file)

train_features, train_labels, test_features, test_labels = draw_sample(data,n_illicit, n_licit, 0.2, data_seed)

transformer = QuantileTransformer(output_distribution='normal')
x_train = transformer.fit_transform(x_train)
x_test = transformer.transform(x_test)

scaler = StandardScaler()
x_train = scaler.fit_transform(x_train)
x_test = scaler.transform(x_test)

minmax_scale = MinMaxScaler((0,2)).fit(x_train)
x_train = minmax_scale.transform(x_train)
x_test = minmax_scale.transform(x_test)

reduced_train_features = x_train[:,0:num_features]
reduced_test_features = x_test[:,0:num_features]


#################################
# Construction of kernel matrix #
#################################

pathlib.Path("kernels").mkdir(exist_ok=True)
pathlib.Path("data").mkdir(exist_ok=True)

# Create the ansatz class
if rank == root:
    print("Getting kernel")
ansatz = KernelStateAnsatz(
	num_qubits=num_features,
	reps=reps,
	gamma=gamma,
	entanglement_map=entanglement_map,
	hadamard_init=True
)

train_info = "train_Nf-{}_r-{}_g-{}_Ntr-{}".format(num_features, reps, gamma, n_illicit)
test_info = "test_Nf-{}_r-{}_g-{}_Ntr-{}".format(num_features, reps, gamma, n_illicit)

time0 = MPI.Wtime()
kernel_train = build_kernel_matrix(
    mpi_comm,
    ansatz,
    X=reduced_train_features,
    info_file=train_info,
    value_of_zero=value_of_zero,
    number_of_tiles=n_tiles,
)
time1 = MPI.Wtime()
if rank == root:
    print(f"Built kernel matrix on training set. Time: {round(time1-time0,2)} seconds\n")
    np.save("kernels/TrainKernel_Nf-{}_r-{}_g-{}_Ntr-{}.npy".format(num_features, reps, gamma, n_illicit),kernel_train)

time0 = MPI.Wtime()
kernel_test = build_kernel_matrix(
    mpi_comm,
    ansatz,
    X=reduced_train_features,
    Y=reduced_test_features,
    info_file=test_info,
    value_of_zero=value_of_zero,
    number_of_tiles=n_tiles,
)
time1 = MPI.Wtime()
if rank == root:
    print(f"Built kernel matrix on test set. Time: {round(time1-time0,2)} seconds\n")
    np.save("kernels/TestKernel_Nf-{}_r-{}_g-{}_Ntr-{}.npy".format(num_features, reps, gamma, n_illicit),kernel_test)
    print('Test Kernel\n',kernel_test)

#############################
# Testing the kernel matrix #
#############################

if rank == root:
    reg = [4,3.5,3,2.5,2,1.5,1,0.5,0.1,0.05,0.01]
    test_results = []
    for key, r in enumerate(reg):
        print('coeff: ', r)
        svc = SVC(kernel="precomputed", C=r, tol=1e-3, verbose=False)
        # scale might work best as 1/Nfeautres

        svc.fit(kernel_train, y_train)
        test_predict = svc.predict(kernel_test)
        accuracy = accuracy_score(y_test,test_predict)
        print('accuracy: ', accuracy)
        precision = precision_score(y_test,test_predict)
        print('precision: ', precision)
        recall = recall_score(y_test, test_predict)
        print('recall: ', recall)
        auc = roc_auc_score(y_test, test_predict)
        print('auc: ', auc)
        test_results.append([r,accuracy, precision, recall, auc])

    train_results = []
    print('\n Train Results\n')
    for key, r in enumerate(reg):
        print('coeff: ', r)
        svc = SVC(kernel="precomputed", C=r, tol=1e-3, verbose=False)
        # scale might work best as 1/Nfeautre

        svc.fit(kernel_train, y_train)
        test_predict = svc.predict(kernel_train)
        accuracy = accuracy_score(y_train,test_predict)
        print('accuracy: ', accuracy)
        precision = precision_score(y_train,test_predict)
        print('precision: ', precision)
        recall = recall_score(y_train, test_predict)
        print('recall: ', recall)
        auc = roc_auc_score(y_train, test_predict)
        print('auc: ', auc)
        train_results.append([r,accuracy, precision, recall, auc])

<<<<<<< HEAD
    np.save('data/TrainData_Nf-{}_nn-{}_r-{}_g-{}_Ntr-{}.npy'.format(num_features,nearest_neighbors, reps, gamma, n_illicit),train_results)
    np.save('data/TestData_Nf-{}_nn-{}_r-{}_g-{}_Ntr-{}.npy'.format(num_features,nearest_neighbors, reps, gamma, n_illicit),test_results)

=======
    np.save('data/TrainData_Nf-{}_r-{}_g-{}_Ntr-{}.npy'.format(num_features, reps, gamma, n_illicit),train_results)
    np.save('data/TestData_Nf-{}_r-{}_g-{}_Ntr-{}.npy'.format(num_features, reps, gamma, n_illicit),test_results)

>>>>>>> 9afb773b
<|MERGE_RESOLUTION|>--- conflicted
+++ resolved
@@ -1,267 +1,255 @@
-from mpi4py import MPI
-
-import numpy as np
-import pandas as pd
-import networkx as nx
-import sys
-import pathlib
-import logging
-
-import sklearn as sl
-from sklearn.model_selection import train_test_split
-from sklearn.preprocessing import StandardScaler, MinMaxScaler, QuantileTransformer
-from sklearn.svm import SVC
-from sklearn.metrics import confusion_matrix, accuracy_score, precision_score, recall_score, roc_auc_score, average_precision_score
-from kernel_state_ansatz import KernelStateAnsatz, build_kernel_matrix
-import scipy.linalg as la
-
-mpi_comm = MPI.COMM_WORLD
-rank = mpi_comm.Get_rank()
-root = 0
-
-##############
-# Parameters #
-##############
-
-# Set up cuQuantum logger
-logging.basicConfig(level=30)  # 30=quiet, 20=info, 10=debug
-
-def entanglement_graph(graph_type, nq, nn=None, ep=None, seed=None):
-    """
-    function to produce the edgelist/entanglement map for a circuit ansatz
-    graph type (str): Either a random graph or a linear entanglement map
-    nq (int): Number of qubits/features
-    nn (int): number of nearest neighbors for linear entanglement map
-    ep (float): Edge probability for random graph
-    seed (int): Seed for the random graph
-    """
-    map = []
-
-    if nn == None:
-        nn = 1
-    if ep == None:
-        ep = 0.5
-
-    if graph_type == 'random':
-        graph = nx.gnp_random_graph(nq, ep, seed=seed)
-        random_map = nx.edges(graph)
-        # Sort the entangling gates (given by the pairs in the `map`) so
-        # that they form batches of gates that can be applied in parallel. This is
-        # possible because all of the two-qubit gates in each layer commute with
-        # each other.
-        map = []
-        remaining_pairs = {(min(p), max(p)) for p in random_map}
-        while remaining_pairs:
-            batch = []
-            q_used = set()
-
-            for (q0, q1) in remaining_pairs:
-                if q0 not in q_used and q1 not in q_used:
-                    batch.append((q0, q1))
-                    q_used.add(q0)
-                    q_used.add(q1)
-
-            for p in batch:
-                remaining_pairs.remove(p)
-                map.append(p)
-
-    elif graph_type == 'linear':
-        for d in range(1, nn+1):  # For all distances from 1 to nn
-            busy = set()  # Collect the right qubits of pairs on the first layer for this distance
-            # Apply each gate between qubit i and its i+d (if it fits). Do so in two layers.
-            for i in range(nq):
-                if i not in busy and i+d < nq:  # All of these gates can be applied in one layer
-                    map.append((i, i+d))
-                    busy.add(i+d)
-            # Apply the other half of the gates on distance d; those whose left qubit is in `busy`
-            for i in busy:
-                if i+d < nq:
-                    map.append((i, i+d))
-    else:
-        raise RuntimeError("You have not specified a valid entanglement map")
-
-    return map
-
-def draw_sample(df, ndmin, ndmaj, test_frac=0.2, seed=123):
-    """
-    Function to sample from data and then divide into train/test sets
-    df: Pandas dataframe
-    ndmin (int): data size for minority class
-    ndmaj (int): data size for majority class
-    test_frac: fraction to divide data into train and test
-    seed: random seed for sampling
-    """
-    data_reduced = pd.concat([df[df['Class']==0].sample(ndmin ,random_state=(seed*20+2)), df[df['Class']==1].sample(ndmaj,  random_state=(seed*46+9))], axis=0)
-    train_df, test_df = train_test_split(data_reduced,  stratify=data_reduced['Class'], test_size=test_frac ,random_state=seed*26+19)
-    train_labels = train_df.pop('Class')
-    test_labels = test_df.pop('Class')
-
-    return np.array(train_df), np.array(train_labels,dtype='int'), np.array(test_df), np.array(test_labels,dtype='int')
-
-# Simulation parameters.
-value_of_zero = 1e-16
-n_tiles = None  # Use default choice
-
-# QML model parameters
-num_features = int(sys.argv[1])
-reps = int(sys.argv[2])
-gamma = float(sys.argv[3])
-edge_probability = float(sys.argv[4])
-nearest_neighbors = int(sys.argv[5])
-map_strategy = str(sys.argv[6])
-entanglement_map = entanglement_graph(map_strategy,num_features,nn=nearest_neighbors, ep=edge_probability,seed=1235)
-
-n_illicit = int(sys.argv[7])
-n_licit = int(sys.argv[8])
-
-data_seed = int(sys.argv[9])
-
-data_file = str(sys.argv[10])
-
-if rank == root:
-    print("\nUsing the following parameters:")
-    print("")
-    print(f"\tnum_features: {num_features}")
-    print(f"\treps: {reps}")
-    print(f"\tgamma: {gamma}")
-    print(f"\tentanglement_map: {entanglement_map}")
-    print("")
-<<<<<<< HEAD
-    print(f"\tn_illicit_train: {n_illicit}")
-    print(f"\tn_licit_train: {n_licit}")
-=======
-    print(f"\tn_illicit: {n_illicit}")
-    print(f"\tn_licit: {n_licit}")
->>>>>>> 9afb773b
-    print("")
-    sys.stdout.flush()
-
-#########################
-# Load data and prepare #
-#########################
-
-# TODO: Should this be done only by process 0 and then broadcasted?
-#  Not for now, this is not a bottleneck.
-data = pd.read_csv('datasets/'+ data_file)
-
-train_features, train_labels, test_features, test_labels = draw_sample(data,n_illicit, n_licit, 0.2, data_seed)
-
-transformer = QuantileTransformer(output_distribution='normal')
-x_train = transformer.fit_transform(x_train)
-x_test = transformer.transform(x_test)
-
-scaler = StandardScaler()
-x_train = scaler.fit_transform(x_train)
-x_test = scaler.transform(x_test)
-
-minmax_scale = MinMaxScaler((0,2)).fit(x_train)
-x_train = minmax_scale.transform(x_train)
-x_test = minmax_scale.transform(x_test)
-
-reduced_train_features = x_train[:,0:num_features]
-reduced_test_features = x_test[:,0:num_features]
-
-
-#################################
-# Construction of kernel matrix #
-#################################
-
-pathlib.Path("kernels").mkdir(exist_ok=True)
-pathlib.Path("data").mkdir(exist_ok=True)
-
-# Create the ansatz class
-if rank == root:
-    print("Getting kernel")
-ansatz = KernelStateAnsatz(
-	num_qubits=num_features,
-	reps=reps,
-	gamma=gamma,
-	entanglement_map=entanglement_map,
-	hadamard_init=True
-)
-
-train_info = "train_Nf-{}_r-{}_g-{}_Ntr-{}".format(num_features, reps, gamma, n_illicit)
-test_info = "test_Nf-{}_r-{}_g-{}_Ntr-{}".format(num_features, reps, gamma, n_illicit)
-
-time0 = MPI.Wtime()
-kernel_train = build_kernel_matrix(
-    mpi_comm,
-    ansatz,
-    X=reduced_train_features,
-    info_file=train_info,
-    value_of_zero=value_of_zero,
-    number_of_tiles=n_tiles,
-)
-time1 = MPI.Wtime()
-if rank == root:
-    print(f"Built kernel matrix on training set. Time: {round(time1-time0,2)} seconds\n")
-    np.save("kernels/TrainKernel_Nf-{}_r-{}_g-{}_Ntr-{}.npy".format(num_features, reps, gamma, n_illicit),kernel_train)
-
-time0 = MPI.Wtime()
-kernel_test = build_kernel_matrix(
-    mpi_comm,
-    ansatz,
-    X=reduced_train_features,
-    Y=reduced_test_features,
-    info_file=test_info,
-    value_of_zero=value_of_zero,
-    number_of_tiles=n_tiles,
-)
-time1 = MPI.Wtime()
-if rank == root:
-    print(f"Built kernel matrix on test set. Time: {round(time1-time0,2)} seconds\n")
-    np.save("kernels/TestKernel_Nf-{}_r-{}_g-{}_Ntr-{}.npy".format(num_features, reps, gamma, n_illicit),kernel_test)
-    print('Test Kernel\n',kernel_test)
-
-#############################
-# Testing the kernel matrix #
-#############################
-
-if rank == root:
-    reg = [4,3.5,3,2.5,2,1.5,1,0.5,0.1,0.05,0.01]
-    test_results = []
-    for key, r in enumerate(reg):
-        print('coeff: ', r)
-        svc = SVC(kernel="precomputed", C=r, tol=1e-3, verbose=False)
-        # scale might work best as 1/Nfeautres
-
-        svc.fit(kernel_train, y_train)
-        test_predict = svc.predict(kernel_test)
-        accuracy = accuracy_score(y_test,test_predict)
-        print('accuracy: ', accuracy)
-        precision = precision_score(y_test,test_predict)
-        print('precision: ', precision)
-        recall = recall_score(y_test, test_predict)
-        print('recall: ', recall)
-        auc = roc_auc_score(y_test, test_predict)
-        print('auc: ', auc)
-        test_results.append([r,accuracy, precision, recall, auc])
-
-    train_results = []
-    print('\n Train Results\n')
-    for key, r in enumerate(reg):
-        print('coeff: ', r)
-        svc = SVC(kernel="precomputed", C=r, tol=1e-3, verbose=False)
-        # scale might work best as 1/Nfeautre
-
-        svc.fit(kernel_train, y_train)
-        test_predict = svc.predict(kernel_train)
-        accuracy = accuracy_score(y_train,test_predict)
-        print('accuracy: ', accuracy)
-        precision = precision_score(y_train,test_predict)
-        print('precision: ', precision)
-        recall = recall_score(y_train, test_predict)
-        print('recall: ', recall)
-        auc = roc_auc_score(y_train, test_predict)
-        print('auc: ', auc)
-        train_results.append([r,accuracy, precision, recall, auc])
-
-<<<<<<< HEAD
-    np.save('data/TrainData_Nf-{}_nn-{}_r-{}_g-{}_Ntr-{}.npy'.format(num_features,nearest_neighbors, reps, gamma, n_illicit),train_results)
-    np.save('data/TestData_Nf-{}_nn-{}_r-{}_g-{}_Ntr-{}.npy'.format(num_features,nearest_neighbors, reps, gamma, n_illicit),test_results)
-
-=======
-    np.save('data/TrainData_Nf-{}_r-{}_g-{}_Ntr-{}.npy'.format(num_features, reps, gamma, n_illicit),train_results)
-    np.save('data/TestData_Nf-{}_r-{}_g-{}_Ntr-{}.npy'.format(num_features, reps, gamma, n_illicit),test_results)
-
->>>>>>> 9afb773b
+from mpi4py import MPI
+
+import numpy as np
+import pandas as pd
+import networkx as nx
+import sys
+import pathlib
+import logging
+
+import sklearn as sl
+from sklearn.model_selection import train_test_split
+from sklearn.preprocessing import StandardScaler, MinMaxScaler, QuantileTransformer
+from sklearn.svm import SVC
+from sklearn.metrics import confusion_matrix, accuracy_score, precision_score, recall_score, roc_auc_score, average_precision_score
+from kernel_state_ansatz import KernelStateAnsatz, build_kernel_matrix
+import scipy.linalg as la
+
+mpi_comm = MPI.COMM_WORLD
+rank = mpi_comm.Get_rank()
+root = 0
+
+##############
+# Parameters #
+##############
+
+# Set up cuQuantum logger
+logging.basicConfig(level=30)  # 30=quiet, 20=info, 10=debug
+
+def entanglement_graph(graph_type, nq, nn=None, ep=None, seed=None):
+    """
+    function to produce the edgelist/entanglement map for a circuit ansatz
+    graph type (str): Either a random graph or a linear entanglement map
+    nq (int): Number of qubits/features
+    nn (int): number of nearest neighbors for linear entanglement map
+    ep (float): Edge probability for random graph
+    seed (int): Seed for the random graph
+    """
+    map = []
+
+    if nn == None:
+        nn = 1
+    if ep == None:
+        ep = 0.5
+
+    if graph_type == 'random':
+        graph = nx.gnp_random_graph(nq, ep, seed=seed)
+        random_map = nx.edges(graph)
+        # Sort the entangling gates (given by the pairs in the `map`) so
+        # that they form batches of gates that can be applied in parallel. This is
+        # possible because all of the two-qubit gates in each layer commute with
+        # each other.
+        map = []
+        remaining_pairs = {(min(p), max(p)) for p in random_map}
+        while remaining_pairs:
+            batch = []
+            q_used = set()
+
+            for (q0, q1) in remaining_pairs:
+                if q0 not in q_used and q1 not in q_used:
+                    batch.append((q0, q1))
+                    q_used.add(q0)
+                    q_used.add(q1)
+
+            for p in batch:
+                remaining_pairs.remove(p)
+                map.append(p)
+
+    elif graph_type == 'linear':
+        for d in range(1, nn+1):  # For all distances from 1 to nn
+            busy = set()  # Collect the right qubits of pairs on the first layer for this distance
+            # Apply each gate between qubit i and its i+d (if it fits). Do so in two layers.
+            for i in range(nq):
+                if i not in busy and i+d < nq:  # All of these gates can be applied in one layer
+                    map.append((i, i+d))
+                    busy.add(i+d)
+            # Apply the other half of the gates on distance d; those whose left qubit is in `busy`
+            for i in busy:
+                if i+d < nq:
+                    map.append((i, i+d))
+    else:
+        raise RuntimeError("You have not specified a valid entanglement map")
+
+    return map
+
+def draw_sample(df, ndmin, ndmaj, test_frac=0.2, seed=123):
+    """
+    Function to sample from data and then divide into train/test sets
+    df: Pandas dataframe
+    ndmin (int): data size for minority class
+    ndmaj (int): data size for majority class
+    test_frac: fraction to divide data into train and test
+    seed: random seed for sampling
+    """
+    data_reduced = pd.concat([df[df['Class']==0].sample(ndmin ,random_state=(seed*20+2)), df[df['Class']==1].sample(ndmaj,  random_state=(seed*46+9))], axis=0)
+    train_df, test_df = train_test_split(data_reduced,  stratify=data_reduced['Class'], test_size=test_frac ,random_state=seed*26+19)
+    train_labels = train_df.pop('Class')
+    test_labels = test_df.pop('Class')
+
+    return np.array(train_df), np.array(train_labels,dtype='int'), np.array(test_df), np.array(test_labels,dtype='int')
+
+# Simulation parameters.
+value_of_zero = 1e-16
+n_tiles = None  # Use default choice
+
+# QML model parameters
+num_features = int(sys.argv[1])
+reps = int(sys.argv[2])
+gamma = float(sys.argv[3])
+edge_probability = float(sys.argv[4])
+nearest_neighbors = int(sys.argv[5])
+map_strategy = str(sys.argv[6])
+entanglement_map = entanglement_graph(map_strategy,num_features,nn=nearest_neighbors, ep=edge_probability,seed=1235)
+
+n_illicit = int(sys.argv[7])
+n_licit = int(sys.argv[8])
+
+data_seed = int(sys.argv[9])
+
+data_file = str(sys.argv[10])
+
+if rank == root:
+    print("\nUsing the following parameters:")
+    print("")
+    print(f"\tnum_features: {num_features}")
+    print(f"\treps: {reps}")
+    print(f"\tgamma: {gamma}")
+    print(f"\tentanglement_map: {entanglement_map}")
+    print("")
+    print(f"\tn_illicit_train: {n_illicit}")
+    print(f"\tn_licit: {n_licit}")
+    print("")
+    sys.stdout.flush()
+
+#########################
+# Load data and prepare #
+#########################
+
+# TODO: Should this be done only by process 0 and then broadcasted?
+#  Not for now, this is not a bottleneck.
+data = pd.read_csv('datasets/'+ data_file)
+
+train_features, train_labels, test_features, test_labels = draw_sample(data,n_illicit, n_licit, 0.2, data_seed)
+
+transformer = QuantileTransformer(output_distribution='normal')
+x_train = transformer.fit_transform(x_train)
+x_test = transformer.transform(x_test)
+
+scaler = StandardScaler()
+x_train = scaler.fit_transform(x_train)
+x_test = scaler.transform(x_test)
+
+minmax_scale = MinMaxScaler((0,2)).fit(x_train)
+x_train = minmax_scale.transform(x_train)
+x_test = minmax_scale.transform(x_test)
+
+reduced_train_features = x_train[:,0:num_features]
+reduced_test_features = x_test[:,0:num_features]
+
+
+#################################
+# Construction of kernel matrix #
+#################################
+
+pathlib.Path("kernels").mkdir(exist_ok=True)
+pathlib.Path("data").mkdir(exist_ok=True)
+
+# Create the ansatz class
+if rank == root:
+    print("Getting kernel")
+ansatz = KernelStateAnsatz(
+	num_qubits=num_features,
+	reps=reps,
+	gamma=gamma,
+	entanglement_map=entanglement_map,
+	hadamard_init=True
+)
+
+train_info = "train_Nf-{}_r-{}_g-{}_Ntr-{}".format(num_features, reps, gamma, n_illicit)
+test_info = "test_Nf-{}_r-{}_g-{}_Ntr-{}".format(num_features, reps, gamma, n_illicit)
+
+time0 = MPI.Wtime()
+kernel_train = build_kernel_matrix(
+    mpi_comm,
+    ansatz,
+    X=reduced_train_features,
+    info_file=train_info,
+    value_of_zero=value_of_zero,
+    number_of_tiles=n_tiles,
+)
+time1 = MPI.Wtime()
+if rank == root:
+    print(f"Built kernel matrix on training set. Time: {round(time1-time0,2)} seconds\n")
+    np.save("kernels/TrainKernel_Nf-{}_r-{}_g-{}_Ntr-{}.npy".format(num_features, reps, gamma, n_illicit),kernel_train)
+
+time0 = MPI.Wtime()
+kernel_test = build_kernel_matrix(
+    mpi_comm,
+    ansatz,
+    X=reduced_train_features,
+    Y=reduced_test_features,
+    info_file=test_info,
+    value_of_zero=value_of_zero,
+    number_of_tiles=n_tiles,
+)
+time1 = MPI.Wtime()
+if rank == root:
+    print(f"Built kernel matrix on test set. Time: {round(time1-time0,2)} seconds\n")
+    np.save("kernels/TestKernel_Nf-{}_r-{}_g-{}_Ntr-{}.npy".format(num_features, reps, gamma, n_illicit),kernel_test)
+    print('Test Kernel\n',kernel_test)
+
+#############################
+# Testing the kernel matrix #
+#############################
+
+if rank == root:
+    reg = [4,3.5,3,2.5,2,1.5,1,0.5,0.1,0.05,0.01]
+    test_results = []
+    for key, r in enumerate(reg):
+        print('coeff: ', r)
+        svc = SVC(kernel="precomputed", C=r, tol=1e-3, verbose=False)
+        # scale might work best as 1/Nfeautres
+
+        svc.fit(kernel_train, y_train)
+        test_predict = svc.predict(kernel_test)
+        accuracy = accuracy_score(y_test,test_predict)
+        print('accuracy: ', accuracy)
+        precision = precision_score(y_test,test_predict)
+        print('precision: ', precision)
+        recall = recall_score(y_test, test_predict)
+        print('recall: ', recall)
+        auc = roc_auc_score(y_test, test_predict)
+        print('auc: ', auc)
+        test_results.append([r,accuracy, precision, recall, auc])
+
+    train_results = []
+    print('\n Train Results\n')
+    for key, r in enumerate(reg):
+        print('coeff: ', r)
+        svc = SVC(kernel="precomputed", C=r, tol=1e-3, verbose=False)
+        # scale might work best as 1/Nfeautre
+
+        svc.fit(kernel_train, y_train)
+        test_predict = svc.predict(kernel_train)
+        accuracy = accuracy_score(y_train,test_predict)
+        print('accuracy: ', accuracy)
+        precision = precision_score(y_train,test_predict)
+        print('precision: ', precision)
+        recall = recall_score(y_train, test_predict)
+        print('recall: ', recall)
+        auc = roc_auc_score(y_train, test_predict)
+        print('auc: ', auc)
+        train_results.append([r,accuracy, precision, recall, auc])
+
+    np.save('data/TrainData_Nf-{}_nn-{}_r-{}_g-{}_Ntr-{}.npy'.format(num_features,nearest_neighbors, reps, gamma, n_illicit),train_results)
+    np.save('data/TestData_Nf-{}_nn-{}_r-{}_g-{}_Ntr-{}.npy'.format(num_features,nearest_neighbors, reps, gamma, n_illicit),test_results)